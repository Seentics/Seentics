
import { Button } from '@/components/ui/button';
import {
  Card,
  CardContent,
  CardDescription,
  CardHeader,
  CardTitle,
} from '@/components/ui/card';
import { Input } from '@/components/ui/input';
import { Label } from '@/components/ui/label';
import {
  Select,
  SelectContent,
  SelectItem,
  SelectTrigger,
  SelectValue,
} from '@/components/ui/select';
import { Separator } from '@/components/ui/separator';
import { Textarea } from '@/components/ui/textarea';
import { getFunnels } from '@/lib/analytics-api';
import { motion } from 'framer-motion';
import { AlertCircle, CheckCircle, Code, Info, PlusCircle, Trash2, X } from 'lucide-react';
import React, { useEffect, useState } from 'react';
import type { Node } from 'reactflow';
import { Alert, AlertDescription } from '../ui/alert';
import { RadioGroup, RadioGroupItem } from '../ui/radio-group';
import { Tabs, TabsContent, TabsList, TabsTrigger } from '../ui/tabs';
import type { CustomNodeData, NodeSettings } from './custom-node';

interface SettingsPanelProps {
  node: Node<CustomNodeData>;
  onClose: () => void;
  onSettingsChange: (nodeId: string, settings: NodeSettings) => void;
}

const LocalStorageForm: React.FC<{
  settings: NodeSettings;
  onSettingsChange: (newSettings: NodeSettings) => void;
}> = ({ settings, onSettingsChange }) => {
  const localStorageData = settings.localStorageData || [];

  const handleLocalStorageKeyChange = (index: number, value: string) => {
    const newData = [...localStorageData];
    newData[index] = { ...newData[index], localStorageKey: value, payloadKey: value };
    onSettingsChange({ ...settings, localStorageData: newData });
  };

  const addLocalStorageDataItem = () => {
    onSettingsChange({ ...settings, localStorageData: [...localStorageData, { localStorageKey: '', payloadKey: '' }] });
  };

  const removeLocalStorageDataItem = (index: number) => {
    const newData = localStorageData.filter((_, i) => i !== index);
    onSettingsChange({ ...settings, localStorageData: newData });
  };

  return (
    <div className="space-y-4">
      <div className="flex items-center gap-2">
        <Info className="h-4 w-4 text-slate-500" />
        <Label className="text-sm font-medium">Include Data from localStorage</Label>
      </div>
      <p className="text-xs text-muted-foreground">
        Add keys from your site's localStorage to use in placeholders. For example, if you add the key "cartId", you can use <code className="bg-muted px-1 rounded">&#123;&#123;cartId&#125;&#125;</code> in your text.
      </p>
      <div className="space-y-3">
        {localStorageData.map((item, index) => (
          <motion.div
            key={index}
            className="flex items-center gap-2"
            initial={{ opacity: 0, x: -20 }}
            animate={{ opacity: 1, x: 0 }}
            exit={{ opacity: 0, x: 20 }}
          >
            <Input
              placeholder="localStorage Key (e.g. cartId)"
              value={item.localStorageKey}
              onChange={(e) => handleLocalStorageKeyChange(index, e.target.value)}
            />
            <Button
              variant="ghost"
              size="icon"
              className="shrink-0 text-destructive hover:text-destructive"
              onClick={() => removeLocalStorageDataItem(index)}
            >
              <Trash2 className="h-4 w-4" />
            </Button>
          </motion.div>
        ))}
      </div>
      <Button variant="outline" size="sm" onClick={addLocalStorageDataItem} className="w-full">
        <PlusCircle className="mr-2 h-4 w-4" /> Add Key
      </Button>
    </div>
  );
};

const NodeSettingsForm: React.FC<{
  node: Node<CustomNodeData>;
  settings: NodeSettings;
  onSettingsChange: (newSettings: NodeSettings) => void;
}> = ({ node, settings, onSettingsChange }) => {
  const [funnels, setFunnels] = useState<any[]>([]);
  const [isLoadingFunnels, setIsLoadingFunnels] = useState(false);

  // Fetch funnels when component mounts
  useEffect(() => {
    const fetchFunnels = async () => {
      try {
        setIsLoadingFunnels(true);
        // Get websiteId from the current URL or context
        const pathParts = window.location.pathname.split('/');
        const websiteIdIndex = pathParts.findIndex(part => part === 'websites') + 1;
        const websiteId = pathParts[websiteIdIndex];

        if (websiteId && websiteId !== '[websiteId]') {
          const funnelsData = await getFunnels(websiteId);
          setFunnels(funnelsData);
        }
      } catch (error) {
        console.error('Error fetching funnels:', error);
        // Set empty array to show error state
        setFunnels([]);
      } finally {
        setIsLoadingFunnels(false);
      }
    };

    fetchFunnels();
  }, []);

  const handleSettingChange = (key: keyof NodeSettings, value: any) => {
    // Ensure displayMode is always set for modal/banner actions
    let newSettings = { ...settings, [key]: value };

    // If this is a modal or banner action and displayMode is not set, default to 'simple'
    if ((node.data.title === 'Show Modal' || node.data.title === 'Show Banner') &&
      !newSettings.displayMode && key !== 'displayMode') {
      newSettings.displayMode = 'simple';
    }

    onSettingsChange(newSettings);
  };

  // Reusable Frequency Control Component for ALL Action Nodes
  const FrequencyControlSection = () => {
    // Only show frequency control for action nodes (not trigger/condition nodes)
    const isActionNode = ['Show Modal', 'Show Banner', 'Show Notification', 'Insert Section', 'Redirect URL',
      'Send Email', 'Add/Remove Tag', 'Webhook', 'Track Event', 'Wait'].includes(node.data.title || '');

    if (!isActionNode) return null;

    return (
      <>
        <div className="space-y-2">
          <Label className="text-sm font-medium">Action Frequency</Label>
          <Select
            value={settings.frequency || 'once_per_session'}
            defaultValue='once_per_session'
            onValueChange={(value) => handleSettingChange('frequency', value)}
          >
            <SelectTrigger>
              <SelectValue placeholder="Select frequency" />
            </SelectTrigger>
            <SelectContent>
              <SelectItem value="every_trigger">Every Trigger</SelectItem>
              <SelectItem value="once_per_session">Once Per Session</SelectItem>
              <SelectItem value="once_ever">Once Ever (Permanent)</SelectItem>
            </SelectContent>
          </Select>
          <p className="text-xs text-muted-foreground">
            {settings.frequency === 'every_trigger' && 'Executes every time the workflow triggers'}
            {(settings.frequency === 'once_per_session' || !settings.frequency) && 'Executes once per browser session (recommended)'}
            {settings.frequency === 'once_ever' && 'Executes once per user permanently'}
          </p>
        </div>
        <Separator />
      </>
    );
  };

  const displayMode = settings.displayMode || 'simple';

  // Ensure displayMode is always set for modal/banner actions
  useEffect(() => {
    if ((node.data.title === 'Show Modal' || node.data.title === 'Show Banner') &&
      !settings.displayMode) {
      onSettingsChange({ ...settings, displayMode: 'simple' });
    }
  }, [node.data.title, settings.displayMode]); // Remove onSettingsChange and settings from dependencies

<<<<<<< HEAD
  // Set default values for Funnel
  useEffect(() => {
    if (node.data.title === 'Funnel') {
      const defaults = {
        eventType: 'dropoff' as const,
        stepIndex: 0,
        timeThreshold: 0,
        minValue: 0,
        maxValue: null
      };

      const hasDefaults = Object.keys(defaults).every(key =>
        settings[key as keyof NodeSettings] !== undefined
      );

      if (!hasDefaults) {
        // Only update if we don't already have these values
        const newSettings = { ...settings, ...defaults };
        onSettingsChange(newSettings);
      }
    }
  }, [node.data.title]); // Remove settings and onSettingsChange from dependencies
=======
          // Set default values for Funnel
        useEffect(() => {
          if (node.data.title === 'Funnel') {
            const defaults = {
              eventType: 'dropoff' as const,
              funnelId: ''
            };
            
            const hasDefaults = Object.keys(defaults).every(key => 
              settings[key as keyof NodeSettings] !== undefined
            );
            
            if (!hasDefaults) {
              // Only update if we don't already have these values
              const newSettings = { ...settings, ...defaults };
              onSettingsChange(newSettings);
            }
          }
        }, [node.data.title]); // Remove settings and onSettingsChange from dependencies
>>>>>>> 03930e09

  const renderFormFields = () => {
    switch (node.data.title) {

      // Triggers
      case 'Page View':
        return (
          <div className="space-y-4">
            <div className="space-y-2">
              <Label htmlFor="url" className="text-sm font-medium">Page URL (optional)</Label>
              <Input
                id="url"
                placeholder="e.g., /pricing (leave blank for any page)"
                value={settings.url || ''}
                onChange={(e) => handleSettingChange('url', e.target.value)}
              />
              <p className="text-xs text-muted-foreground">
                Specify a specific page path to trigger on, or leave blank to trigger on any page.
              </p>
            </div>
          </div>
        );
      case 'Time Spent':
        return (
          <div className="space-y-4">
            <div className="space-y-2">
              <Label htmlFor="seconds" className="text-sm font-medium">Seconds on Page</Label>
              <Input
                id="seconds"
                type="number"
                placeholder="e.g., 30"
                value={settings.seconds || ''}
                onChange={(e) => handleSettingChange('seconds', parseInt(e.target.value, 10))}
              />
              <p className="text-xs text-muted-foreground">
                The number of seconds a visitor must spend on the page before the trigger fires.
              </p>
            </div>
          </div>
        );
      case 'Element Click':
        return (
          <div className="space-y-4">
            <div className="space-y-2">
              <Label htmlFor="selector" className="text-sm font-medium">CSS Selector</Label>
              <Input
                id="selector"
                placeholder="e.g., #cta-button or .signup"
                value={settings.selector || ''}
                onChange={(e) => handleSettingChange('selector', e.target.value)}
              />
              <p className="text-xs text-muted-foreground">
                The CSS selector for the element that should trigger this workflow when clicked.
              </p>
              <div>
                <Button
                  type="button"
                  variant="outline"
                  size="sm"
                  onClick={() => {
                    const selector = settings.selector?.trim();
                    if (!selector) return;
                    try {
                      const path = window.location.pathname;
                      const match = path.match(/\/workflows\/edit\/(.+)$/);
                      const workflowId = match && match[1] !== 'new' ? match[1] : null;
                      if (!workflowId) {
                        alert('Save the workflow first to test in Preview.');
                        return;
                      }
                      const url = `/preview/${workflowId}?highlightSelector=${encodeURIComponent(selector)}`;
                      window.open(url, '_blank', 'noopener,noreferrer');
                    } catch { }
                  }}
                >
                  Test in Preview
                </Button>
              </div>
            </div>
          </div>
        );
      case 'Scroll Depth':
        return (
          <div className="space-y-4">
            <div className="space-y-2">
              <Label htmlFor="scrollDepth" className="text-sm font-medium">Scroll Percentage</Label>
              <Input
                id="scrollDepth"
                type="number"
                placeholder="e.g., 50"
                value={settings.scrollDepth || ''}
                onChange={(e) => handleSettingChange('scrollDepth', parseInt(e.target.value, 10))}
              />
              <p className="text-xs text-muted-foreground">
                The percentage of the page the visitor must scroll to before the trigger fires (0-100).
              </p>
            </div>
          </div>
        );
      case 'Custom Event':
        return (
          <div className="space-y-4">
            <div className="space-y-2">
              <Label htmlFor="customEventName" className="text-sm font-medium">Event Name</Label>
              <Input
                id="customEventName"
                placeholder="e.g., newsletter-signup"
                value={settings.customEventName || ''}
                onChange={(e) => handleSettingChange('customEventName', e.target.value)}
              />
              <p className="text-xs text-muted-foreground">
                The name of the event to listen for from <code className="bg-muted px-1 rounded">seentics.track()</code>.
              </p>
            </div>
          </div>
        );
      case 'Inactivity':
        return (
          <div className="space-y-4">
            <div className="space-y-2">
              <Label htmlFor="inactivitySeconds" className="text-sm font-medium">Seconds of Inactivity</Label>
              <Input
                id="inactivitySeconds"
                type="number"
                placeholder="e.g., 30"
                value={settings.inactivitySeconds || ''}
                onChange={(e) => handleSettingChange('inactivitySeconds', parseInt(e.target.value, 10))}
              />
              <p className="text-xs text-muted-foreground">Trigger after no mouse/keyboard/scroll activity for N seconds.</p>
            </div>
          </div>
        );
      case 'Funnel':
        return (
          <div className="space-y-4">
            {isLoadingFunnels && (
              <div className="flex items-center gap-2 p-3 bg-muted/50 rounded-lg">
                <div className="animate-spin rounded-full h-4 w-4 border-b-2 border-primary"></div>
                <span className="text-sm text-muted-foreground">Loading available funnels...</span>
              </div>
            )}

            <div className="space-y-2">
              <Label htmlFor="funnelId" className="text-sm font-medium">Funnel</Label>
              <Select
                value={settings.funnelId && funnels.some(f => f.id === settings.funnelId) ? settings.funnelId : undefined}
                onValueChange={(value) => {
                  // Only allow valid funnel IDs
                  if (value && value !== 'loading' && value !== 'no-funnels') {
                    handleSettingChange('funnelId', value);
                  }
                }}
              >
                <SelectTrigger>
                  <SelectValue placeholder={
                    isLoadingFunnels ? "Loading funnels..." :
                      funnels.length === 0 ? "No funnels available" :
                        "Select a funnel"
                  } />
                </SelectTrigger>
                <SelectContent>
                  {isLoadingFunnels ? (
                    <SelectItem value="loading" disabled>Loading funnels...</SelectItem>
                  ) : funnels.length === 0 ? (
                    <SelectItem value="no-funnels" disabled>No funnels available</SelectItem>
                  ) : (
                    funnels.map((funnel) => (
                      <SelectItem key={funnel.id} value={funnel.id}>
                        {funnel.name}
                      </SelectItem>
                    ))
                  )}
                </SelectContent>
              </Select>
              <p className="text-xs text-muted-foreground">
                {isLoadingFunnels
                  ? "Loading available funnels..."
                  : funnels.length === 0
                    ? "No funnels found. Create a funnel first in the Funnels section."
                    : "Select which funnel this trigger should monitor. This trigger will ONLY fire when the specified funnel event occurs."
                }
              </p>

              {funnels.length === 0 && !isLoadingFunnels && (
                <div className="mt-2 p-2 bg-amber-50 dark:bg-amber-950/20 border border-amber-200 dark:border-amber-800 rounded text-xs text-amber-800 dark:text-amber-200">
                  <p className="font-medium mb-1">No Funnels Available</p>
                  <p>You need to create a funnel first before you can use a funnel trigger. Go to the Funnels section to create one.</p>
                  <button
                    onClick={() => {
                      const pathParts = window.location.pathname.split('/');
                      const websiteIdIndex = pathParts.findIndex(part => part === 'websites') + 1;
                      const websiteId = pathParts[websiteIdIndex];
                      if (websiteId && websiteId !== '[websiteId]') {
                        window.open(`/websites/${websiteId}/funnels`, '_blank');
                      }
                    }}
                    className="mt-2 text-amber-700 dark:text-amber-300 underline hover:no-underline"
                  >
                    Open Funnels Section
                  </button>
                </div>
              )}
            </div>

            <div className="space-y-2">
              <Label htmlFor="eventType" className="text-sm font-medium">Event Type</Label>
              <Select
                value={settings.eventType}
                onValueChange={(value) => handleSettingChange('eventType', value)}
              >
                <SelectTrigger>
                  <SelectValue placeholder="Select event type" />
                </SelectTrigger>
                <SelectContent>
                  <SelectItem value="dropoff">Dropoff</SelectItem>
                  <SelectItem value="conversion">Conversion</SelectItem>
                </SelectContent>
              </Select>
              <p className="text-xs text-muted-foreground">
                Choose what type of funnel event should trigger this workflow.
              </p>
            </div>

<<<<<<< HEAD
            <div className="space-y-2">
              <Label htmlFor="stepIndex" className="text-sm font-medium">Step Index (optional)</Label>
              <Input
                id="stepIndex"
                type="number"
                placeholder="e.g., 2"
                value={settings.stepIndex || ''}
                onChange={(e) => handleSettingChange('stepIndex', parseInt(e.target.value, 10))}
              />
              <p className="text-xs text-muted-foreground">
                Specific step to monitor (leave blank for any step). Step 1 is the first step.
              </p>
            </div>

            <div className="space-y-2">
              <Label htmlFor="timeThreshold" className="text-sm font-medium">Time Threshold (minutes)</Label>
              <Input
                id="timeThreshold"
                type="number"
                placeholder="e.g., 5"
                value={settings.timeThreshold || ''}
                onChange={(e) => handleSettingChange('timeThreshold', parseInt(e.target.value, 10))}
              />
              <p className="text-xs text-muted-foreground">
                Minimum time spent before triggering (0 = no time requirement).
              </p>
            </div>

            <div className="space-y-2">
              <Label htmlFor="userSegment" className="text-sm font-medium">User Segment (optional)</Label>
              <Input
                id="userSegment"
                placeholder="e.g., premium-users, new-visitors"
                value={settings.userSegment || ''}
                onChange={(e) => handleSettingChange('userSegment', e.target.value)}
              />
              <p className="text-xs text-muted-foreground">
                Target specific user segments (comma-separated for multiple).
              </p>
            </div>

            <div className="grid grid-cols-2 gap-4">
              <div className="space-y-2">
                <Label htmlFor="minValue" className="text-sm font-medium">Min Value</Label>
                <Input
                  id="minValue"
                  type="number"
                  placeholder="0"
                  value={settings.minValue || ''}
                  onChange={(e) => handleSettingChange('minValue', parseFloat(e.target.value) || 0)}
                />
              </div>
              <div className="space-y-2">
                <Label htmlFor="maxValue" className="text-sm font-medium">Max Value</Label>
                <Input
                  id="maxValue"
                  type="number"
                  placeholder="No limit"
                  value={settings.maxValue || ''}
                  onChange={(e) => handleSettingChange('maxValue', e.target.value ? parseFloat(e.target.value) : null)}
                />
              </div>
            </div>
            <p className="text-xs text-muted-foreground">
              Set value range constraints for the funnel event (e.g., cart value, time spent).
            </p>

=======
            
>>>>>>> 03930e09
            <div className="mt-4 p-3 bg-slate-50 dark:bg-slate-950/20 border border-slate-200 dark:border-slate-700 rounded-lg">
              <div className="flex items-start gap-2">
                <Info className="h-4 w-4 text-slate-600 mt-0.5 flex-shrink-0" />
                <div className="text-xs text-slate-800 dark:text-slate-200">
                  <p className="font-medium mb-1">Funnel-Only Trigger Active</p>
                  <p>This workflow will ONLY trigger when the specified funnel event occurs. It will not respond to other page interactions or events.</p>
                  <p className="mt-1 text-slate-700 dark:text-slate-300">
<<<<<<< HEAD
                    <strong>Event:</strong> {settings.eventType} |
                    <strong>Funnel:</strong> {funnels.find(f => f.id === settings.funnelId)?.name || 'Unknown'} |
                    <strong>Step:</strong> {settings.stepIndex || 'Any'}
=======
                    <strong>Event:</strong> {settings.eventType} | 
                    <strong>Funnel:</strong> {funnels.find(f => f.id === settings.funnelId)?.name || 'Unknown'}
>>>>>>> 03930e09
                  </p>
                </div>
              </div>
            </div>
          </div>
        );


      // Conditions
      case 'Device Type':
        return (
          <div className="space-y-4">
            <div className="space-y-2">
              <Label className="text-sm font-medium">Device Type</Label>
              <Select
                value={settings.deviceType}
                onValueChange={(value) => handleSettingChange('deviceType', value)}
              >
                <SelectTrigger>
                  <SelectValue placeholder="Select device type" />
                </SelectTrigger>
                <SelectContent>
                  <SelectItem value="Desktop">🖥️ Desktop</SelectItem>
                  <SelectItem value="Mobile">📱 Mobile</SelectItem>
                  <SelectItem value="Tablet">📱 Tablet</SelectItem>
                  <SelectItem value="Any">🌐 Any Device</SelectItem>
                </SelectContent>
              </Select>
              <p className="text-xs text-muted-foreground">
                Only execute this workflow for visitors on the selected device type. Uses user agent detection.
              </p>
            </div>

            {/* Advanced Device Options */}
            {settings.deviceType && settings.deviceType !== 'Any' && (
              <div className="space-y-3 p-3 bg-muted/30 rounded-lg">
                <Label className="text-sm font-medium">Advanced Options</Label>

                <div className="space-y-2">
                  <Label className="text-xs font-medium text-muted-foreground">Screen Size Constraints (Optional)</Label>
                  <div className="grid grid-cols-2 gap-2">
                    <div>
                      <Label className="text-xs">Min Width (px)</Label>
                      <Input
                        type="number"
                        placeholder="e.g. 768"
                        value={settings.minScreenWidth || ''}
                        onChange={(e) => handleSettingChange('minScreenWidth', e.target.value ? parseInt(e.target.value) : undefined)}
                      />
                    </div>
                    <div>
                      <Label className="text-xs">Max Width (px)</Label>
                      <Input
                        type="number"
                        placeholder="e.g. 1200"
                        value={settings.maxScreenWidth || ''}
                        onChange={(e) => handleSettingChange('maxScreenWidth', e.target.value ? parseInt(e.target.value) : undefined)}
                      />
                    </div>
                  </div>
                  <p className="text-xs text-muted-foreground">
                    Optional: Add screen size constraints for more precise targeting.
                  </p>
                </div>

                <div className="space-y-2">
                  <Label className="text-xs font-medium text-muted-foreground">Touch Support</Label>
                  <Select
                    value={settings.touchSupport || 'any'}
                    onValueChange={(value) => handleSettingChange('touchSupport', value === 'any' ? undefined : value)}
                  >
                    <SelectTrigger>
                      <SelectValue placeholder="Any" />
                    </SelectTrigger>
                    <SelectContent>
                      <SelectItem value="any">Any (Default)</SelectItem>
                      <SelectItem value="touch">Touch Enabled</SelectItem>
                      <SelectItem value="no-touch">No Touch</SelectItem>
                    </SelectContent>
                  </Select>
                  <p className="text-xs text-muted-foreground">
                    Filter by touch capability detection.
                  </p>
                </div>
              </div>
            )}
          </div>
        );
      case 'Browser':
        return (
          <div className="space-y-4">
            <div className="space-y-2">
              <Label className="text-sm font-medium">Browser</Label>
              <Select
                value={settings.browser}
                onValueChange={(value) => handleSettingChange('browser', value)}
              >
                <SelectTrigger>
                  <SelectValue placeholder="Select browser" />
                </SelectTrigger>
                <SelectContent>
                  <SelectItem value="chrome">Chrome</SelectItem>
                  <SelectItem value="firefox">Firefox</SelectItem>
                  <SelectItem value="safari">Safari</SelectItem>
                  <SelectItem value="edge">Edge</SelectItem>
                  <SelectItem value="other">Other</SelectItem>
                </SelectContent>
              </Select>
              <p className="text-xs text-muted-foreground">
                Only execute this workflow for visitors using the selected browser.
              </p>
            </div>
          </div>
        );
      case 'URL Path':
        return (
          <div className="space-y-4">
            <div className="space-y-2">
              <Label className="text-sm font-medium">Match Type</Label>
              <Select
                value={settings.urlMatchType}
                onValueChange={(value) => handleSettingChange('urlMatchType', value)}
              >
                <SelectTrigger>
                  <SelectValue placeholder="Select match type" />
                </SelectTrigger>
                <SelectContent>
                  <SelectItem value="exact">Exact Match</SelectItem>
                  <SelectItem value="contains">Contains</SelectItem>
                  <SelectItem value="startsWith">Starts With</SelectItem>
                  <SelectItem value="endsWith">Ends With</SelectItem>
                </SelectContent>
              </Select>
            </div>
            <div className="space-y-2">
              <Label htmlFor="url" className="text-sm font-medium">Path Value</Label>
              <Input
                id="url"
                placeholder="/pricing"
                value={settings.url || ''}
                onChange={(e) => handleSettingChange('url', e.target.value)}
              />
              <p className="text-xs text-muted-foreground">
                The URL path to match against the current page.
              </p>
            </div>
          </div>
        );
      case 'Traffic Source':
        return (
          <div className="space-y-4">
            <div className="space-y-2">
              <Label className="text-sm font-medium">Match Type</Label>
              <Select
                value={settings.referrerMatchType}
                onValueChange={(value) => handleSettingChange('referrerMatchType', value)}
              >
                <SelectTrigger>
                  <SelectValue placeholder="Select match type" />
                </SelectTrigger>
                <SelectContent>
                  <SelectItem value="exact">Exact Match</SelectItem>
                  <SelectItem value="contains">Contains</SelectItem>
                  <SelectItem value="startsWith">Starts With</SelectItem>
                  <SelectItem value="endsWith">Ends With</SelectItem>
                </SelectContent>
              </Select>
            </div>
            <div className="space-y-2">
              <Label htmlFor="referrerUrl" className="text-sm font-medium">Referrer URL</Label>
              <Input
                id="referrerUrl"
                placeholder="google.com"
                value={settings.referrerUrl || ''}
                onChange={(e) => handleSettingChange('referrerUrl', e.target.value)}
              />
              <p className="text-xs text-muted-foreground">
                Enter a domain or URL. Leave blank for direct traffic.
              </p>
            </div>
          </div>
        );
      case 'New vs Returning':
        return (
          <div className="space-y-4">
            <div className="space-y-2">
              <Label className="text-sm font-medium">Visitor Type</Label>
              <Select
                value={settings.visitorType}
                onValueChange={(value) => handleSettingChange('visitorType', value)}
              >
                <SelectTrigger>
                  <SelectValue placeholder="Select visitor type" />
                </SelectTrigger>
                <SelectContent>
                  <SelectItem value="new">New Visitor</SelectItem>
                  <SelectItem value="returning">Returning Visitor</SelectItem>
                </SelectContent>
              </Select>
              <p className="text-xs text-muted-foreground">
                Only execute this workflow for the selected visitor type.
              </p>
            </div>
          </div>
        );
      case 'Tag':
        return (
          <div className="space-y-4">
            <div className="space-y-2">
              <Label htmlFor="tagName" className="text-sm font-medium">Tag Name</Label>
              <Input
                id="tagName"
                placeholder="e.g., hot-lead"
                value={settings.tagName || ''}
                onChange={(e) => handleSettingChange('tagName', e.target.value)}
              />
              <p className="text-xs text-muted-foreground">
                Checks if the visitor has this tag.
              </p>
            </div>
          </div>
        );
      case 'Frequency Cap':
        return (
          <div className="space-y-4">
            <div className="space-y-2">
              <Label htmlFor="cooldown" className="text-sm font-medium">Cooldown (seconds)</Label>
              <Input
                id="cooldown"
                type="number"
                placeholder="e.g., 3600"
                value={settings.cooldownSeconds || ''}
                onChange={(e) => handleSettingChange('cooldownSeconds', parseInt(e.target.value, 10))}
              />
              <p className="text-xs text-muted-foreground">
                Minimum time before the same visitor can trigger this workflow again.
              </p>
            </div>
          </div>
        );
      case 'A/B Split':
        return (
          <div className="space-y-4">
            <div className="space-y-2">
              <Label htmlFor="variantA" className="text-sm font-medium">Variant A Percentage</Label>
              <Input
                id="variantA"
                type="number"
                placeholder="e.g., 50"
                value={settings.variantAPercent ?? 50}
                onChange={(e) => handleSettingChange('variantAPercent', Math.max(0, Math.min(100, parseInt(e.target.value, 10) || 0)))}
              />
              <p className="text-xs text-muted-foreground">
                The remaining percentage goes to Variant B.
              </p>
            </div>
          </div>
        );
      case 'Branch Split':
        return (
          <div className="space-y-4">
            <div className="space-y-2">
              <Label className="text-sm font-medium">Variants</Label>
              <Select value={(settings.variantsCount || 2).toString()} onValueChange={(v) => handleSettingChange('variantsCount', parseInt(v, 10))}>
                <SelectTrigger>
                  <SelectValue placeholder="Select variants" />
                </SelectTrigger>
                <SelectContent>
                  <SelectItem value="2">A/B</SelectItem>
                  <SelectItem value="3">A/B/C</SelectItem>
                </SelectContent>
              </Select>
            </div>
            <div className="grid grid-cols-3 gap-3">
              <div className="space-y-2">
                <Label className="text-sm font-medium">A %</Label>
                <Input type="number" value={settings.variantAPercent ?? 50} onChange={(e) => handleSettingChange('variantAPercent', Math.max(0, Math.min(100, parseInt(e.target.value, 10) || 0)))} />
                <Input placeholder="Label A" value={settings.variantALabel || 'A'} onChange={(e) => handleSettingChange('variantALabel', e.target.value)} />
              </div>
              <div className="space-y-2">
                <Label className="text-sm font-medium">B %</Label>
                <Input type="number" value={settings.variantBPercent ?? 50} onChange={(e) => handleSettingChange('variantBPercent', Math.max(0, Math.min(100, parseInt(e.target.value, 10) || 0)))} />
                <Input placeholder="Label B" value={settings.variantBLabel || 'B'} onChange={(e) => handleSettingChange('variantBLabel', e.target.value)} />
              </div>
              {(settings.variantsCount || 2) === 3 && (
                <div className="space-y-2">
                  <Label className="text-sm font-medium">C %</Label>
                  <Input type="number" value={settings.variantCPercent ?? 0} onChange={(e) => handleSettingChange('variantCPercent', Math.max(0, Math.min(100, parseInt(e.target.value, 10) || 0)))} />
                  <Input placeholder="Label C" value={settings.variantCLabel || 'C'} onChange={(e) => handleSettingChange('variantCLabel', e.target.value)} />
                </div>
              )}
            </div>
            <p className="text-xs text-muted-foreground">Ratios are normalized automatically.</p>
          </div>
        );
      case 'Join':
        return (
          <div className="space-y-4">
            <p className="text-xs text-muted-foreground">Join will wait until all inbound branches reach this node in the same run.</p>
            <div className="space-y-2">
              <Label htmlFor="joinTimeout" className="text-sm font-medium">Timeout (seconds, optional)</Label>
              <Input id="joinTimeout" type="number" placeholder="e.g., 10" value={settings.joinTimeoutSeconds || ''} onChange={(e) => handleSettingChange('joinTimeoutSeconds', parseInt(e.target.value, 10))} />
              <p className="text-xs text-muted-foreground">If set, Join will proceed when either all branches arrive or the timeout elapses.</p>
            </div>
          </div>
        );
      case 'Time Window':
        return (
          <div className="space-y-4">
            <div className="space-y-2">
              <Label className="text-sm font-medium">Hours (0-23)</Label>
              <div className="grid grid-cols-2 gap-2">
                <Input type="number" placeholder="Start" value={settings.startHour ?? ''} onChange={(e) => handleSettingChange('startHour', parseInt(e.target.value, 10))} />
                <Input type="number" placeholder="End" value={settings.endHour ?? ''} onChange={(e) => handleSettingChange('endHour', parseInt(e.target.value, 10))} />
              </div>
              <p className="text-xs text-muted-foreground">Local time range; if end is less than start, the range wraps midnight.</p>
            </div>
            <div className="space-y-2">
              <Label className="text-sm font-medium">Days of Week</Label>
              <Input placeholder="e.g., 1,2,3 (Mon-Wed)" value={(settings.daysOfWeek || []).join(',')} onChange={(e) => {
                const val = e.target.value.split(',').map(v => parseInt(v.trim(), 10)).filter(v => !isNaN(v));
                handleSettingChange('daysOfWeek', val);
              }} />
              <p className="text-xs text-muted-foreground">0-6 = Sun-Sat. Leave empty for all days.</p>
            </div>
          </div>
        );
      case 'Query Param':
        return (
          <div className="space-y-4">
            <div className="space-y-2">
              <Label className="text-sm font-medium">Param Name</Label>
              <Input value={settings.queryParam || ''} onChange={(e) => handleSettingChange('queryParam', e.target.value)} placeholder="utm_source" />
            </div>
            <div className="space-y-2">
              <Label className="text-sm font-medium">Match Type</Label>
              <Select value={settings.queryMatchType} onValueChange={(v) => handleSettingChange('queryMatchType', v as any)}>
                <SelectTrigger>
                  <SelectValue placeholder="Select match type" />
                </SelectTrigger>
                <SelectContent>
                  <SelectItem value="exists">Exists</SelectItem>
                  <SelectItem value="exact">Exact</SelectItem>
                  <SelectItem value="contains">Contains</SelectItem>
                  <SelectItem value="startsWith">Starts With</SelectItem>
                  <SelectItem value="endsWith">Ends With</SelectItem>
                </SelectContent>
              </Select>
            </div>
            {settings.queryMatchType !== 'exists' && (
              <div className="space-y-2">
                <Label className="text-sm font-medium">Value</Label>
                <Input value={settings.queryValue || ''} onChange={(e) => handleSettingChange('queryValue', e.target.value)} placeholder="google" />
              </div>
            )}
          </div>
        );


      // Actions
      case 'Show Modal':
      case 'Show Banner':
        const isModal = node.data.title === 'Show Modal';
        return (
          <div className="space-y-6">
            <FrequencyControlSection />
            <div className="space-y-2">
              <Label className="text-sm font-medium">Mode</Label>
              <RadioGroup
                value={displayMode}
                onValueChange={(value) => handleSettingChange('displayMode', value)}
                className="flex space-x-4"
              >
                <div className="flex items-center space-x-2">
                  <RadioGroupItem value="simple" id="simple" />
                  <Label htmlFor="simple" className="text-sm">Simple</Label>
                </div>
                <div className="flex items-center space-x-2">
                  <RadioGroupItem value="custom" id="custom" />
                  <Label htmlFor="custom" className="text-sm">Custom HTML</Label>
                </div>
              </RadioGroup>
              {!settings.displayMode && (
                <p className="text-xs text-slate-600 dark:text-slate-400">
                  Mode automatically set to "Simple" for better compatibility
                </p>
              )}
            </div>
            <Separator />
            {displayMode === 'simple' ? (
              <motion.div
                className="space-y-4"
                initial={{ opacity: 0, y: 10 }}
                animate={{ opacity: 1, y: 0 }}
                transition={{ duration: 0.2 }}
              >
                {isModal && (
                  <>
                    <div className="space-y-2">
                      <Label htmlFor="modalTitle" className="text-sm font-medium">Modal Title</Label>
                      <Input id="modalTitle" placeholder="Enter modal title" value={settings.modalTitle || ''} onChange={(e) => handleSettingChange('modalTitle', e.target.value)} />
                    </div>
                    <div className="space-y-2">
                      <Label htmlFor="modalContent" className="text-sm font-medium">Modal Content</Label>
                      <Textarea id="modalContent" placeholder="Enter modal content" value={settings.modalContent || ''} onChange={(e) => handleSettingChange('modalContent', e.target.value)} />
                    </div>
                  </>
                )}
                {!isModal && (
                  <>
                    <div className="space-y-2">
                      <Label className="text-sm font-medium">Position</Label>
                      <RadioGroup value={settings.bannerPosition || 'top'} onValueChange={(value) => handleSettingChange('bannerPosition', value)} className="flex space-x-4" >
                        <div className="flex items-center space-x-2"> <RadioGroupItem value="top" id="top" /> <Label htmlFor="top" className="text-sm">Top</Label> </div>
                        <div className="flex items-center space-x-2"> <RadioGroupItem value="bottom" id="bottom" /> <Label htmlFor="bottom" className="text-sm">Bottom</Label> </div>
                      </RadioGroup>
                    </div>
                    <div className="space-y-2">
                      <Label htmlFor="bannerContent" className="text-sm font-medium">Banner Content</Label>
                      <Textarea id="bannerContent" placeholder="Get 10% off your next purchase!" value={settings.bannerContent || ''} onChange={(e) => handleSettingChange('bannerContent', e.target.value)} />
                    </div>
                    <div className="space-y-2">
                      <Label htmlFor="bannerCtaText" className="text-sm font-medium">Button Text (Optional)</Label>
                      <Input id="bannerCtaText" placeholder="e.g. Shop Now" value={settings.bannerCtaText || ''} onChange={(e) => handleSettingChange('bannerCtaText', e.target.value)} />
                    </div>
                    <div className="space-y-2">
                      <Label htmlFor="bannerCtaUrl" className="text-sm font-medium">Button URL (Optional)</Label>
                      <Input id="bannerCtaUrl" placeholder="https://example.com/shop" value={settings.bannerCtaUrl || ''} onChange={(e) => handleSettingChange('bannerCtaUrl', e.target.value)} />
                    </div>
                  </>
                )}
              </motion.div>
            ) : (
              <motion.div
                className="space-y-4"
                initial={{ opacity: 0, y: 10 }}
                animate={{ opacity: 1, y: 0 }}
                transition={{ duration: 0.2 }}
              >
                <Alert>
                  <Code className="h-4 w-4" />
                  <AlertDescription>
                    You are in custom code mode. Use HTML, CSS, and JavaScript to create your own custom content.
                  </AlertDescription>
                </Alert>
                <div className="space-y-2">
                  <Label htmlFor="customHtml" className="text-sm font-medium">HTML</Label>
                  <Textarea id="customHtml" placeholder="<div>Your HTML here</div>" value={settings.customHtml || ''} onChange={(e) => handleSettingChange('customHtml', e.target.value)} rows={6} />
                </div>
                <div className="space-y-2">
                  <Label htmlFor="customCss" className="text-sm font-medium">CSS (Optional)</Label>
                  <Textarea id="customCss" placeholder="div { color: red; }" value={settings.customCss || ''} onChange={(e) => handleSettingChange('customCss', e.target.value)} rows={4} />
                </div>
                <div className="space-y-2">
                  <Label htmlFor="customJs" className="text-sm font-medium">JavaScript (Optional)</Label>
                  <Textarea id="customJs" placeholder="console.log('Modal shown');" value={settings.customJs || ''} onChange={(e) => handleSettingChange('customJs', e.target.value)} rows={4} />
                  <p className="text-xs text-muted-foreground">The element containing your HTML will be available as <code className="bg-muted px-1 rounded">this.element</code>.</p>
                </div>
              </motion.div>
            )}
          </div>
        );
      case 'Insert Section':
        return (
          <div className="space-y-4">
            <FrequencyControlSection />
            <div className="space-y-2">
              <Label htmlFor="selector" className="text-sm font-medium">Target CSS Selector</Label>
              <Input
                id="selector"
                placeholder="e.g., #hero-section"
                value={settings.selector || ''}
                onChange={(e) => handleSettingChange('selector', e.target.value)}
              />
              <p className="text-xs text-muted-foreground">The element to insert the section near.</p>
              <div>
                <Button
                  type="button"
                  variant="outline"
                  size="sm"
                  onClick={() => {
                    const selector = settings.selector?.trim();
                    if (!selector) return;
                    try {
                      const path = window.location.pathname;
                      const match = path.match(/\/workflows\/edit\/(.+)$/);
                      const workflowId = match && match[1] !== 'new' ? match[1] : null;
                      if (!workflowId) {
                        alert('Save the workflow first to test in Preview.');
                        return;
                      }
                      const url = `/preview/${workflowId}?highlightSelector=${encodeURIComponent(selector)}`;
                      window.open(url, '_blank', 'noopener,noreferrer');
                    } catch { }
                  }}
                >
                  Test in Preview
                </Button>
              </div>
            </div>
            <div className="space-y-2">
              <Label className="text-sm font-medium">Position</Label>
              <Select
                value={settings.insertPosition}
                onValueChange={(value) => handleSettingChange('insertPosition', value)}
              >
                <SelectTrigger>
                  <SelectValue placeholder="Select where to insert" />
                </SelectTrigger>
                <SelectContent>
                  <SelectItem value="before">Before the target</SelectItem>
                  <SelectItem value="after">After the target</SelectItem>
                  <SelectItem value="prepend">Inside, at the start of the target</SelectItem>
                  <SelectItem value="append">Inside, at the end of the target</SelectItem>
                </SelectContent>
              </Select>
            </div>
            <div className="space-y-2">
              <Label htmlFor="customHtml" className="text-sm font-medium">Custom HTML</Label>
              <Textarea
                id="customHtml"
                placeholder="<div style='background:blue; color:white;'>...</div>"
                value={settings.customHtml || ''}
                onChange={(e) => handleSettingChange('customHtml', e.target.value)}
                rows={8}
              />
            </div>
          </div>
        );
      case 'Redirect URL':
        return (
          <div className="space-y-4">
            <FrequencyControlSection />
            <div className="space-y-2">
              <Label htmlFor="redirectUrl" className="text-sm font-medium">Redirect URL</Label>
              <Input
                id="redirectUrl"
                placeholder="https://example.com/new-page"
                value={settings.redirectUrl || ''}
                onChange={(e) => handleSettingChange('redirectUrl', e.target.value)}
              />
              <p className="text-xs text-muted-foreground">
                The URL to redirect the visitor to when this action is triggered.
              </p>
            </div>
          </div>
        );
      case 'Send Email':
        return (
          <div className="space-y-4">
            <FrequencyControlSection />
            <Tabs defaultValue={settings.emailSendType || 'visitor'} onValueChange={(value) => handleSettingChange('emailSendType', value)} className="w-full">
              <TabsList className="grid w-full grid-cols-2">
                <TabsTrigger value="visitor">To Visitor</TabsTrigger>
                <TabsTrigger value="custom">To Custom Address</TabsTrigger>
              </TabsList>
              <TabsContent value="visitor" className="space-y-4 pt-4">
                <Alert>
                  <Info className="h-4 w-4" />
                  <AlertDescription>
                    Sends an email to the identified visitor. Use <code className="bg-muted px-1 rounded">seentics.identify()</code> on your site to provide their email address.
                  </AlertDescription>
                </Alert>
                <div className="space-y-2">
                  <Label htmlFor="emailSubject" className="text-sm font-medium">Subject</Label>
                  <Input id="emailSubject" value={settings.emailSubject || ''} placeholder="e.g. Regarding your cart..." onChange={(e) => handleSettingChange('emailSubject', e.target.value)} />
                </div>
                <div className="space-y-2">
                  <Label htmlFor="emailBody" className="text-sm font-medium">Body</Label>
                  <Textarea id="emailBody" value={settings.emailBody || ''} placeholder="Use placeholders like {{cartId}}." onChange={(e) => handleSettingChange('emailBody', e.target.value)} />
                </div>
                <Separator className="my-4" />
                <LocalStorageForm settings={settings} onSettingsChange={onSettingsChange} />
              </TabsContent>
              <TabsContent value="custom" className="space-y-4 pt-4">
                <Alert>
                  <Info className="h-4 w-4" />
                  <AlertDescription>
                    Sends an email to an address you define (e.g., your team for notifications).
                  </AlertDescription>
                </Alert>
                <div className="space-y-2">
                  <Label htmlFor="emailTo" className="text-sm font-medium">Recipient Email</Label>
                  <Input id="emailTo" value={settings.emailTo || ''} onChange={(e) => handleSettingChange('emailTo', e.target.value)} placeholder="e.g. team@example.com" />
                </div>
                <div className="space-y-2">
                  <Label htmlFor="emailSubjectCustom" className="text-sm font-medium">Subject</Label>
                  <Input id="emailSubjectCustom" value={settings.emailSubject || ''} placeholder="e.g. New Hot Lead: {{identifiedUser.attributes.email}}" onChange={(e) => handleSettingChange('emailSubject', e.target.value)} />
                </div>
                <div className="space-y-2">
                  <Label htmlFor="emailBodyCustom" className="text-sm font-medium">Body</Label>
                  <Textarea id="emailBodyCustom" value={settings.emailBody || ''} placeholder="Visitor with email {{identifiedUser.attributes.email}} triggered this." onChange={(e) => handleSettingChange('emailBody', e.target.value)} />
                </div>
                <Separator className="my-4" />
                <LocalStorageForm settings={settings} onSettingsChange={onSettingsChange} />
              </TabsContent>
            </Tabs>
          </div>
        );
      case 'Add/Remove Tag':
        return (
          <div className="space-y-4">
            <FrequencyControlSection />
            <div className="space-y-2">
              <Label className="text-sm font-medium">Action</Label>
              <RadioGroup
                value={settings.tagAction || 'add'}
                onValueChange={(value) => handleSettingChange('tagAction', value)}
                className="flex space-x-4"
              >
                <div className="flex items-center space-x-2">
                  <RadioGroupItem value="add" id="add-tag" />
                  <Label htmlFor="add-tag" className="text-sm">Add</Label>
                </div>
                <div className="flex items-center space-x-2">
                  <RadioGroupItem value="remove" id="remove-tag" />
                  <Label htmlFor="remove-tag" className="text-sm">Remove</Label>
                </div>
              </RadioGroup>
            </div>
            <div className="space-y-2">
              <Label htmlFor="tagName" className="text-sm font-medium">Tag Name</Label>
              <Input
                id="tagName"
                placeholder="e.g., engaged-user"
                value={settings.tagName || ''}
                onChange={(e) => handleSettingChange('tagName', e.target.value)}
              />
              <p className="text-xs text-muted-foreground">
                The tag to add or remove from the visitor.
              </p>
            </div>
          </div>
        );
      case 'Webhook':
        return (
          <div className="space-y-4">
            <FrequencyControlSection />
            <div className="space-y-2">
              <Label htmlFor="webhookUrl" className="text-sm font-medium">Webhook URL</Label>
              <Input
                id="webhookUrl"
                placeholder="https://api.example.com/hook"
                value={settings.webhookUrl || ''}
                onChange={(e) => handleSettingChange('webhookUrl', e.target.value)}
              />
              <p className="text-xs text-muted-foreground">The URL where we'll send the webhook request.</p>
            </div>

            <div className="space-y-2">
              <Label htmlFor="webhookMethod" className="text-sm font-medium">HTTP Method</Label>
              <Select
                value={settings.webhookMethod || 'POST'}
                onValueChange={(value) => handleSettingChange('webhookMethod', value)}
              >
                <SelectTrigger>
                  <SelectValue placeholder="Select method" />
                </SelectTrigger>
                <SelectContent>
                  <SelectItem value="GET">GET</SelectItem>
                  <SelectItem value="POST">POST</SelectItem>
                  <SelectItem value="PUT">PUT</SelectItem>
                  <SelectItem value="DELETE">DELETE</SelectItem>
                </SelectContent>
              </Select>
              <p className="text-xs text-muted-foreground">HTTP method for the webhook request.</p>
            </div>

            <div className="space-y-2">
              <Label htmlFor="webhookHeaders" className="text-sm font-medium">Custom Headers</Label>
              <Textarea
                id="webhookHeaders"
                placeholder='{"Authorization": "Bearer token", "X-Custom-Header": "value"}'
                value={settings.webhookHeaders ? JSON.stringify(settings.webhookHeaders, null, 2) : ''}
                onChange={(e) => {
                  try {
                    const headers = e.target.value ? JSON.parse(e.target.value) : {};
                    handleSettingChange('webhookHeaders', headers);
                  } catch (error) {
                    // Keep the raw value for editing
                    handleSettingChange('webhookHeaders', e.target.value);
                  }
                }}
                className="font-mono text-sm"
                rows={3}
              />
              <p className="text-xs text-muted-foreground">JSON object with custom headers (optional).</p>
            </div>

            <div className="space-y-2">
              <Label htmlFor="webhookBody" className="text-sm font-medium">Custom Payload</Label>
              <Textarea
                id="webhookBody"
                placeholder='{"customField": "value", "userEmail": "{{user.email}}", "timestamp": "{{timestamp}}"}'
                value={settings.webhookBody || ''}
                onChange={(e) => handleSettingChange('webhookBody', e.target.value)}
                className="font-mono text-sm"
                rows={4}
              />
              <p className="text-xs text-muted-foreground">
                Custom JSON payload. Use variables like {'{{user.email}}'}, {'{{visitorId}}'}, {'{{timestamp}}'} for dynamic data.
              </p>
            </div>

            <Separator className="my-4" />
            <div className="space-y-2">
              <Label className="text-sm font-medium">Default Data</Label>
              <p className="text-xs text-muted-foreground mb-2">
                These fields are automatically included in every webhook:
              </p>
              <div className="bg-muted/50 p-3 rounded-md text-xs font-mono">
                <div>• visitorId: Unique visitor identifier</div>
                <div>• identifiedUser: User data if identified</div>
                <div>• localStorageData: Mapped localStorage data</div>
                <div>• timestamp: ISO timestamp</div>
              </div>
            </div>

            <Separator className="my-4" />
            <LocalStorageForm settings={settings} onSettingsChange={onSettingsChange} />
          </div>
        );
      case 'Show Notification':
        return (
          <div className="space-y-4">
            <FrequencyControlSection />
            <div className="space-y-2">
              <Label htmlFor="message" className="text-sm font-medium">Message</Label>
              <Textarea
                id="message"
                placeholder="Your notification message here..."
                value={settings.message || ''}
                onChange={(e) => handleSettingChange('message', e.target.value)}
              />
              <p className="text-xs text-muted-foreground">The text content of the notification.</p>
            </div>
            <div className="space-y-2">
              <Label className="text-sm font-medium">Position</Label>
              <Select
                value={settings.position || 'top-right'}
                onValueChange={(value) => handleSettingChange('position', value)}
              >
                <SelectTrigger>
                  <SelectValue placeholder="Select position" />
                </SelectTrigger>
                <SelectContent>
                  <SelectItem value="top-left">Top Left</SelectItem>
                  <SelectItem value="top-right">Top Right</SelectItem>
                  <SelectItem value="top-center">Top Center</SelectItem>
                  <SelectItem value="bottom-left">Bottom Left</SelectItem>
                  <SelectItem value="bottom-right">Bottom Right</SelectItem>
                  <SelectItem value="bottom-center">Bottom Center</SelectItem>
                </SelectContent>
              </Select>
              <p className="text-xs text-muted-foreground">Where the notification should appear on screen.</p>
            </div>
            <div className="space-y-2">
              <Label className="text-sm font-medium">Type</Label>
              <Select
                value={settings.type || 'info'}
                onValueChange={(value) => handleSettingChange('type', value)}
              >
                <SelectTrigger>
                  <SelectValue placeholder="Select type" />
                </SelectTrigger>
                <SelectContent>
                  <SelectItem value="info">
                    <div className="flex items-center gap-2">
                      <Info className="h-4 w-4 text-blue-600" />
                      Info
                    </div>
                  </SelectItem>
                  <SelectItem value="success">
                    <div className="flex items-center gap-2">
                      <CheckCircle className="h-4 w-4 text-green-600" />
                      Success
                    </div>
                  </SelectItem>
                  <SelectItem value="warning">
                    <div className="flex items-center gap-2">
                      <AlertCircle className="h-4 w-4 text-orange-600" />
                      Warning
                    </div>
                  </SelectItem>
                  <SelectItem value="error">
                    <div className="flex items-center gap-2">
                      <AlertCircle className="h-4 w-4 text-red-600" />
                      Error
                    </div>
                  </SelectItem>
                </SelectContent>
              </Select>
              <p className="text-xs text-muted-foreground">Visual style and color of the notification.</p>
            </div>
            <div className="space-y-2">
              <Label htmlFor="duration" className="text-sm font-medium">Duration (milliseconds)</Label>
              <Input
                id="duration"
                type="number"
                placeholder="5000"
                value={settings.duration || ''}
                onChange={(e) => handleSettingChange('duration', parseInt(e.target.value, 10) || 5000)}
              />
              <p className="text-xs text-muted-foreground">How long the notification stays visible (0 = manual dismiss only).</p>
            </div>
          </div>
        );
      case 'Track Event':
        return (
          <div className="space-y-4">
            <FrequencyControlSection />
            <div className="space-y-2">
              <Label htmlFor="eventName" className="text-sm font-medium">Event Name</Label>
              <Input
                id="eventName"
                placeholder="e.g., newsletter-signup"
                value={settings.eventName || ''}
                onChange={(e) => handleSettingChange('eventName', e.target.value)}
              />
              <p className="text-xs text-muted-foreground">This name will appear in your analytics dashboard.</p>
            </div>
          </div>
        );
      case 'Wait':
        return (
          <div className="space-y-4">
            <FrequencyControlSection />
            <div className="space-y-2">
              <Label htmlFor="waitSeconds" className="text-sm font-medium">Wait (seconds)</Label>
              <Input id="waitSeconds" type="number" placeholder="e.g., 5" value={settings.waitSeconds || ''} onChange={(e) => handleSettingChange('waitSeconds', parseInt(e.target.value, 10))} />
            </div>
          </div>
        );
      default:
        return (
          <div className="text-center py-8">
            <AlertCircle className="h-8 w-8 text-muted-foreground mx-auto mb-2" />
            <p className="text-sm text-muted-foreground">
              No configuration available for this node.
            </p>
          </div>
        );
    }
  };

  return <div className="space-y-4">{renderFormFields()}</div>;
};

export function SettingsPanel({
  node,
  onClose,
  onSettingsChange,
}: SettingsPanelProps) {
  if (!node) return null;
  const { data, id } = node;

  const handleSettingsUpdate = (newSettings: NodeSettings) => {
    onSettingsChange(id, newSettings);
  };

  return (
    <Card className="h-full flex flex-col bg-gradient-to-br from-background to-muted/20 shadow-sm border overflow-hidden">
      <CardHeader className="flex-row items-center justify-between pb-4">
        <div className="flex items-center gap-3">
          {/* <div 
            className="flex h-8 w-8 items-center justify-center rounded-lg"
            style={{ backgroundColor: data.color + '20' }}
          >
            <div className="h-4 w-4" style={{ color: data.color }} />
          </div> */}
          <div>
            <CardTitle className="text-lg">{data.title}</CardTitle>
            <CardDescription className="text-sm">Configure this node's settings</CardDescription>
          </div>
        </div>
        <Button variant="ghost" size="icon" onClick={onClose} className="h-8 w-8">
          <X className="h-4 w-4" />
        </Button>
      </CardHeader>
      <Separator />
      <CardContent className="pt-4 flex-grow overflow-y-auto px-4">
        <NodeSettingsForm
          node={node}
          settings={data.settings || {}}
          onSettingsChange={handleSettingsUpdate}
        />
      </CardContent>
    </Card>
  );
}<|MERGE_RESOLUTION|>--- conflicted
+++ resolved
@@ -190,30 +190,6 @@
     }
   }, [node.data.title, settings.displayMode]); // Remove onSettingsChange and settings from dependencies
 
-<<<<<<< HEAD
-  // Set default values for Funnel
-  useEffect(() => {
-    if (node.data.title === 'Funnel') {
-      const defaults = {
-        eventType: 'dropoff' as const,
-        stepIndex: 0,
-        timeThreshold: 0,
-        minValue: 0,
-        maxValue: null
-      };
-
-      const hasDefaults = Object.keys(defaults).every(key =>
-        settings[key as keyof NodeSettings] !== undefined
-      );
-
-      if (!hasDefaults) {
-        // Only update if we don't already have these values
-        const newSettings = { ...settings, ...defaults };
-        onSettingsChange(newSettings);
-      }
-    }
-  }, [node.data.title]); // Remove settings and onSettingsChange from dependencies
-=======
           // Set default values for Funnel
         useEffect(() => {
           if (node.data.title === 'Funnel') {
@@ -233,7 +209,6 @@
             }
           }
         }, [node.data.title]); // Remove settings and onSettingsChange from dependencies
->>>>>>> 03930e09
 
   const renderFormFields = () => {
     switch (node.data.title) {
@@ -457,77 +432,7 @@
               </p>
             </div>
 
-<<<<<<< HEAD
-            <div className="space-y-2">
-              <Label htmlFor="stepIndex" className="text-sm font-medium">Step Index (optional)</Label>
-              <Input
-                id="stepIndex"
-                type="number"
-                placeholder="e.g., 2"
-                value={settings.stepIndex || ''}
-                onChange={(e) => handleSettingChange('stepIndex', parseInt(e.target.value, 10))}
-              />
-              <p className="text-xs text-muted-foreground">
-                Specific step to monitor (leave blank for any step). Step 1 is the first step.
-              </p>
-            </div>
-
-            <div className="space-y-2">
-              <Label htmlFor="timeThreshold" className="text-sm font-medium">Time Threshold (minutes)</Label>
-              <Input
-                id="timeThreshold"
-                type="number"
-                placeholder="e.g., 5"
-                value={settings.timeThreshold || ''}
-                onChange={(e) => handleSettingChange('timeThreshold', parseInt(e.target.value, 10))}
-              />
-              <p className="text-xs text-muted-foreground">
-                Minimum time spent before triggering (0 = no time requirement).
-              </p>
-            </div>
-
-            <div className="space-y-2">
-              <Label htmlFor="userSegment" className="text-sm font-medium">User Segment (optional)</Label>
-              <Input
-                id="userSegment"
-                placeholder="e.g., premium-users, new-visitors"
-                value={settings.userSegment || ''}
-                onChange={(e) => handleSettingChange('userSegment', e.target.value)}
-              />
-              <p className="text-xs text-muted-foreground">
-                Target specific user segments (comma-separated for multiple).
-              </p>
-            </div>
-
-            <div className="grid grid-cols-2 gap-4">
-              <div className="space-y-2">
-                <Label htmlFor="minValue" className="text-sm font-medium">Min Value</Label>
-                <Input
-                  id="minValue"
-                  type="number"
-                  placeholder="0"
-                  value={settings.minValue || ''}
-                  onChange={(e) => handleSettingChange('minValue', parseFloat(e.target.value) || 0)}
-                />
-              </div>
-              <div className="space-y-2">
-                <Label htmlFor="maxValue" className="text-sm font-medium">Max Value</Label>
-                <Input
-                  id="maxValue"
-                  type="number"
-                  placeholder="No limit"
-                  value={settings.maxValue || ''}
-                  onChange={(e) => handleSettingChange('maxValue', e.target.value ? parseFloat(e.target.value) : null)}
-                />
-              </div>
-            </div>
-            <p className="text-xs text-muted-foreground">
-              Set value range constraints for the funnel event (e.g., cart value, time spent).
-            </p>
-
-=======
             
->>>>>>> 03930e09
             <div className="mt-4 p-3 bg-slate-50 dark:bg-slate-950/20 border border-slate-200 dark:border-slate-700 rounded-lg">
               <div className="flex items-start gap-2">
                 <Info className="h-4 w-4 text-slate-600 mt-0.5 flex-shrink-0" />
@@ -535,14 +440,8 @@
                   <p className="font-medium mb-1">Funnel-Only Trigger Active</p>
                   <p>This workflow will ONLY trigger when the specified funnel event occurs. It will not respond to other page interactions or events.</p>
                   <p className="mt-1 text-slate-700 dark:text-slate-300">
-<<<<<<< HEAD
-                    <strong>Event:</strong> {settings.eventType} |
-                    <strong>Funnel:</strong> {funnels.find(f => f.id === settings.funnelId)?.name || 'Unknown'} |
-                    <strong>Step:</strong> {settings.stepIndex || 'Any'}
-=======
                     <strong>Event:</strong> {settings.eventType} | 
                     <strong>Funnel:</strong> {funnels.find(f => f.id === settings.funnelId)?.name || 'Unknown'}
->>>>>>> 03930e09
                   </p>
                 </div>
               </div>
