(function() {
  'use strict';

  // --- MVP Constants ---
  const TRIGGERS = {
    PAGE_VIEW: 'Page View',
    ELEMENT_CLICK: 'Element Click', 
    FUNNEL: 'Funnel',
    TIME_SPENT: 'Time Spent',
    EXIT_INTENT: 'Exit Intent'
  };

  const ACTIONS = {
    SHOW_MODAL: 'Show Modal',
    SHOW_BANNER: 'Show Banner', 
    SHOW_NOTIFICATION: 'Show Notification',
    TRACK_EVENT: 'Track Event',
    WEBHOOK: 'Webhook',
    REDIRECT_URL: 'Redirect URL'
  };

  const CONDITIONS = {
    URL_PATH: 'URL Path',
    TRAFFIC_SOURCE: 'Traffic Source',
    NEW_VS_RETURNING: 'New vs Returning',
    DEVICE: 'Device Type'
  };

  const FREQUENCY_TYPES = {
    EVERY_TRIGGER: 'every_trigger',
    ONCE_PER_SESSION: 'once_per_session', 
    ONCE_EVER: 'once_ever'
  };

  // --- Simple Utilities ---
  const storage = {
    get: (key) => localStorage.getItem(key),
    set: (key, value) => localStorage.setItem(key, value)
  };

  const sessionStorage = {
    get: (key) => window.sessionStorage.getItem(key),
    set: (key, value) => window.sessionStorage.setItem(key, value)
  };

  const generateId = () => `${Date.now()}_${Math.random().toString(36).slice(2, 6)}`;
  const getDeviceType = () => {
    const userAgent = navigator.userAgent;
    if (/iPad|Android(?=.*Mobile)|PlayBook|Silk/i.test(userAgent)) return 'Tablet';
    if (/Mobi|Android/i.test(userAgent)) return 'Mobile';
    return 'Desktop';
  };
  const throttle = (fn, delay) => {
    let last = 0;
    return (...args) => {
      const now = Date.now();
      if (now - last >= delay) {
        last = now;
        fn(...args);
      }
    };
  };

  // --- Analytics Manager ---
  class AnalyticsManager {
    constructor(apiHost, siteId) {
      this.apiHost = apiHost;
      this.siteId = siteId;
      this.batch = [];
      this.batchTimer = null;
    }

    addEvent(payload) {
      this.batch.push(payload);
      this._scheduleBatch();
    }

    _scheduleBatch() {
      if (this.batchTimer) return;
      this.batchTimer = setTimeout(() => this._sendBatch(), 2000);
    }

    async _sendBatch() {
      if (this.batch.length === 0) return;
      
      const events = [...this.batch];
      this.batch = [];
      this.batchTimer = null;

      try {
        await fetch(`${this.apiHost}/api/v1/workflows/analytics/track/batch`, {
          method: 'POST',
          headers: { 'Content-Type': 'application/json' },
          body: JSON.stringify({ siteId: this.siteId, events }),
          keepalive: true
        });
      } catch (error) {
        console.warn('[Seentics] Analytics batch failed:', error);
      }
    }

    destroy() {
      this._sendBatch();
    }
  }

  // --- Main Workflow Tracker ---
  const workflowTracker = {
    siteId: null,
    visitorId: null,
    isReturningVisitor: false,
    activeWorkflows: [],
    analytics: null,
    timers: new Set(),
    listeners: new Map(),

    init(siteId) {
      if (!siteId) return console.error('[Seentics] Invalid siteId');
      
      this.siteId = siteId;
      this.visitorId = this._getVisitorId();
      this.isReturningVisitor = this._checkReturning();
      this.analytics = new AnalyticsManager(this._getApiHost(), siteId);
      
      if (siteId === 'preview' && window.__SEENTICS_PREVIEW_WORKFLOW) {
        this.activeWorkflows = [window.__SEENTICS_PREVIEW_WORKFLOW];
        this._setupTriggers();
      } else {
        this._fetchWorkflows();
      }
    },

    _getVisitorId() {
      let id = storage.get('seentics_visitor_id');
      if (!id) {
        id = generateId();
        storage.set('seentics_visitor_id', id);
      }
      return id;
    },

    _checkReturning() {
      const returning = storage.get('seentics_returning');
      if (returning) return true;
      storage.set('seentics_returning', 'true');
      return false;
    },

    _getApiHost() {
      const config = window.SEENTICS_CONFIG;
      if (config?.apiHost) return config.apiHost;
      return window.location.hostname === 'localhost' ? 'http://localhost:8080' : `https://${window.location.hostname}`;
    },

    async _fetchWorkflows() {
      try {
        const response = await fetch(`${this._getApiHost()}/api/v1/workflows/site/${this.siteId}/active`);
        const data = await response.json();
        this.activeWorkflows = data?.workflows?.filter(w => w.status === 'Active') || [];
        this._setupTriggers();
      } catch (error) {
        console.error('[Seentics] Failed to fetch workflows:', error);
      }
    },

    _setupTriggers() {
      // Page view trigger - initial page load
      this._checkTrigger(TRIGGERS.PAGE_VIEW);
      
      // Setup page navigation detection for SPA routing
      this._setupPageNavigation();
      
      // Time spent triggers
      this.activeWorkflows.forEach(workflow => {
        const timeNodes = this._getNodes(workflow, TRIGGERS.TIME_SPENT);
        timeNodes.forEach(node => {
          const seconds = node.data?.settings?.seconds || 0;
          if (seconds > 0) {
            const timer = setTimeout(() => this._executeWorkflow(workflow, node), seconds * 1000);
            this.timers.add(timer);
          }
        });
      });
      
      // Exit intent trigger
      const exitHandler = throttle((e) => {
        if (e.clientY <= 5) this._checkTrigger(TRIGGERS.EXIT_INTENT);
      }, 100);
      document.addEventListener('mousemove', exitHandler);
      this.listeners.set('exit', () => document.removeEventListener('mousemove', exitHandler));
      
      // Click triggers
      const clickHandler = throttle((e) => {
        this.activeWorkflows.forEach(workflow => {
          const clickNodes = this._getNodes(workflow, TRIGGERS.ELEMENT_CLICK);
          clickNodes.forEach(node => {
            const selector = node.data?.settings?.selector;
            if (selector && e.target.matches?.(selector)) {
              this._executeWorkflow(workflow, node);
            }
          });
        });
      }, 100);
      document.addEventListener('click', clickHandler);
      this.listeners.set('click', () => document.removeEventListener('click', clickHandler));
      
      // Funnel events
      document.addEventListener('seentics:funnel-event', (e) => {
        this._checkTrigger(TRIGGERS.FUNNEL, e.detail);
      });
    },

    _setupPageNavigation() {
      let currentUrl = window.location.pathname;
      
      const onRouteChange = () => {
        const newUrl = window.location.pathname;
        if (newUrl !== currentUrl) {
          currentUrl = newUrl;
          // Trigger page view workflows on navigation
          this._checkTrigger(TRIGGERS.PAGE_VIEW);
        }
      };

      // SPA navigation detection
      const originalPushState = history.pushState;
      const originalReplaceState = history.replaceState;

      history.pushState = function (...args) {
        originalPushState.apply(this, args);
        onRouteChange();
      };

      history.replaceState = function (...args) {
        originalReplaceState.apply(this, args);
        onRouteChange();
      };

      window.addEventListener('popstate', onRouteChange);
    },

    _getNodes(workflow, type) {
      return workflow.nodes?.filter(n => n.data?.type === 'Trigger' && n.data?.title === type) || [];
    },

    _checkTrigger(triggerType, eventData = {}) {
      this.activeWorkflows.forEach(workflow => {
        const nodes = this._getNodes(workflow, triggerType);
        nodes.forEach(node => {
          if (this._shouldTrigger(node, triggerType, eventData)) {
            this._executeWorkflow(workflow, node);
          }
        });
      });
    },

    _shouldTrigger(node, triggerType, eventData) {
      const settings = node.data?.settings || {};
      
      if (triggerType === TRIGGERS.FUNNEL) {
        return settings.funnelId === eventData.funnel_id && settings.eventType === eventData.event_type;
      }
      
      return true;
    },

    async _executeWorkflow(workflow, currentNode) {
      const runId = generateId();
      this._trackEvent(workflow, currentNode, 'workflow_trigger', { 
        runId,
        triggerType: currentNode.data?.title,
        nodeType: 'trigger'
      });
      
      let node = currentNode;
      while (node) {
        if (node.data?.type === 'Condition') {
          const conditionResult = this._evaluateCondition(node);
          this._trackEvent(workflow, node, 'condition_evaluated', {
            runId,
            conditionType: node.data?.title,
            nodeType: 'condition',
            result: conditionResult ? 'passed' : 'failed'
          });
          
          if (!conditionResult) {
            this._trackEvent(workflow, node, 'workflow_stopped', {
              runId,
              reason: 'condition_failed',
              nodeType: 'condition'
            });
            break;
          }
        } else if (node.data?.type === 'Action') {
          const frequencyAllowed = this._checkActionFrequency(node, workflow);
          
          if (frequencyAllowed) {
            this._trackEvent(workflow, node, 'action_started', {
              runId,
              actionType: node.data?.title,
              nodeType: 'action',
              frequency: node.data?.settings?.frequency || 'every_trigger'
            });
            
            try {
              await this._executeAction(node, workflow);
              this._recordActionExecution(node, workflow);
              
              this._trackEvent(workflow, node, 'action_completed', {
                runId,
                actionType: node.data?.title,
                nodeType: 'action',
                status: 'success'
              });
            } catch (error) {
              this._trackEvent(workflow, node, 'action_failed', {
                runId,
                actionType: node.data?.title,
                nodeType: 'action',
                status: 'error',
                error: error.message
              });
            }
          } else {
            this._trackEvent(workflow, node, 'action_skipped', {
              runId,
              actionType: node.data?.title,
              nodeType: 'action',
              reason: 'frequency_limit',
              frequency: node.data?.settings?.frequency
            });
          }
        }
        
        node = this._getNextNode(workflow, node);
      }
      
      this._trackEvent(workflow, null, 'workflow_completed', {
        runId,
        totalNodes: workflow.nodes?.length || 0
      });
    },

    _checkActionFrequency(actionNode, workflow) {
      const frequency = actionNode.data?.settings?.frequency || FREQUENCY_TYPES.EVERY_TRIGGER;
      
      if (frequency === FREQUENCY_TYPES.EVERY_TRIGGER) {
        return true;
      }
      
      const actionKey = `${workflow.id}_${actionNode.id}`;
      
      if (frequency === FREQUENCY_TYPES.ONCE_PER_SESSION) {
        const sessionKey = `seentics_session_action_${actionKey}`;
        return !sessionStorage.get(sessionKey);
      }
      
      if (frequency === FREQUENCY_TYPES.ONCE_EVER) {
        const permanentKey = `seentics_permanent_action_${actionKey}`;
        return !storage.get(permanentKey);
      }
      
      return true;
    },

    _recordActionExecution(actionNode, workflow) {
      const frequency = actionNode.data?.settings?.frequency || FREQUENCY_TYPES.EVERY_TRIGGER;
      
      if (frequency === FREQUENCY_TYPES.EVERY_TRIGGER) {
        return;
      }
      
      const actionKey = `${workflow.id}_${actionNode.id}`;
      
      if (frequency === FREQUENCY_TYPES.ONCE_PER_SESSION) {
        const sessionKey = `seentics_session_action_${actionKey}`;
        sessionStorage.set(sessionKey, 'executed');
      }
      
      if (frequency === FREQUENCY_TYPES.ONCE_EVER) {
        const permanentKey = `seentics_permanent_action_${actionKey}`;
        storage.set(permanentKey, 'executed');
      }
    },

    _evaluateCondition(node) {
      const type = node.data?.title;
      const settings = node.data?.settings || {};
      
      switch (type) {
        case CONDITIONS.URL_PATH:
          return window.location.pathname.includes(settings.url || '');
        case CONDITIONS.TRAFFIC_SOURCE:
          return document.referrer.includes(settings.referrerUrl || '');
        case CONDITIONS.NEW_VS_RETURNING:
          return settings.visitorType === (this.isReturningVisitor ? 'returning' : 'new');
        case CONDITIONS.DEVICE:
          return this._evaluateDeviceCondition(settings);
        default:
          return true;
      }
    },

    _evaluateDeviceCondition(settings) {
      const currentDevice = getDeviceType();
      
      // Check basic device type match
      if (settings.deviceType && settings.deviceType !== 'Any' && settings.deviceType !== currentDevice) {
        return false;
      }
      
      // Check screen size constraints if specified
      if (settings.minScreenWidth && window.screen.width < settings.minScreenWidth) {
        return false;
      }
      if (settings.maxScreenWidth && window.screen.width > settings.maxScreenWidth) {
        return false;
      }
      
      // Check touch support if specified
      if (settings.touchSupport) {
        const hasTouchSupport = 'ontouchstart' in window || navigator.maxTouchPoints > 0;
        if (settings.touchSupport === 'touch' && !hasTouchSupport) {
          return false;
        }
        if (settings.touchSupport === 'no-touch' && hasTouchSupport) {
          return false;
        }
      }
      
      return true;
    },

    async _executeAction(node, workflow) {
      const type = node.data?.title;
      const settings = node.data?.settings || {};
      
      if (node.data?.isServerAction) {
        this._executeServerAction(node, workflow.id);
        return;
      }
      
      switch (type) {
        case ACTIONS.SHOW_MODAL:
          this._showModal(settings);
          break;
        case ACTIONS.SHOW_BANNER:
          this._showBanner(settings);
          break;
        case ACTIONS.SHOW_NOTIFICATION:
          this._showNotification(settings);
          break;
        case ACTIONS.REDIRECT_URL:
          if (settings.redirectUrl) window.location.href = settings.redirectUrl;
          break;
        case ACTIONS.TRACK_EVENT:
          if (settings.eventName && window.seentics?.track) {
            window.seentics.track(settings.eventName);
          }
          break;
        case ACTIONS.WEBHOOK:
          this._executeWebhook(settings);
          break;
      }
    },

    _executeServerAction(node, workflowId) {
      const payload = {
        workflowId,
        nodeId: node.id,
        siteId: this.siteId,
        visitorId: this.visitorId
      };
      
      fetch(`${this._getApiHost()}/api/v1/workflows/execution/action`, {
        method: 'POST',
        headers: { 'Content-Type': 'application/json' },
        body: JSON.stringify(payload),
        keepalive: true
      }).catch(error => console.warn('[Seentics] Server action failed:', error));
    },

    _getNextNode(workflow, currentNode) {
      const edge = workflow.edges?.find(e => e.source === currentNode.id);
      return edge ? workflow.nodes?.find(n => n.id === edge.target) : null;
    },

    _showModal(settings) {
      if (!settings.modalTitle && !settings.modalContent) return;
      
      const overlay = document.createElement('div');
      overlay.className = 'seentics-overlay';
      overlay.style.cssText = 'position:fixed;top:0;left:0;width:100%;height:100%;background:rgba(0,0,0,0.5);z-index:999999;display:flex;align-items:center;justify-content:center;';
      
      const modal = document.createElement('div');
      modal.className = 'seentics-modal';
      modal.style.cssText = 'background:white;padding:20px;border-radius:8px;max-width:500px;position:relative;';
      
      if (settings.modalTitle) {
        const title = document.createElement('h2');
        title.textContent = settings.modalTitle;
        title.style.cssText = 'margin:0 0 10px 0;';
        modal.appendChild(title);
      }
      
      if (settings.modalContent) {
        const content = document.createElement('p');
        content.textContent = settings.modalContent;
        modal.appendChild(content);
      }
      
      const closeBtn = document.createElement('button');
      closeBtn.innerHTML = '×';
      closeBtn.style.cssText = 'position:absolute;top:10px;right:15px;border:none;background:none;font-size:20px;cursor:pointer;';
      closeBtn.onclick = () => document.body.removeChild(overlay);
      modal.appendChild(closeBtn);
      
      overlay.appendChild(modal);
      document.body.appendChild(overlay);
      
      overlay.onclick = (e) => {
        if (e.target === overlay) document.body.removeChild(overlay);
      };
    },

    _showBanner(settings) {
      if (!settings.bannerContent) return;
      
      const banner = document.createElement('div');
      banner.className = 'seentics-banner';
      const position = settings.bannerPosition === 'bottom' ? 'bottom:0;' : 'top:0;';
      banner.style.cssText = `position:fixed;left:0;width:100%;${position}background:#333;color:white;padding:10px;z-index:999998;display:flex;align-items:center;justify-content:space-between;`;
      
      const content = document.createElement('span');
      content.textContent = settings.bannerContent;
      banner.appendChild(content);
      
      const closeBtn = document.createElement('button');
      closeBtn.innerHTML = '×';
      closeBtn.style.cssText = 'border:none;background:none;color:white;font-size:18px;cursor:pointer;';
      closeBtn.onclick = () => document.body.removeChild(banner);
      banner.appendChild(closeBtn);
      
      document.body.appendChild(banner);
    },

<<<<<<< HEAD
    _showNotification(settings) {
      if (!settings.message) return;
      
      const notification = document.createElement('div');
      notification.className = 'seentics-notification';
      
      // Position settings
      const position = settings.position || 'top-right';
      let positionStyle = '';
      
      switch (position) {
        case 'top-left':
          positionStyle = 'top:20px;left:20px;';
          break;
        case 'top-right':
          positionStyle = 'top:20px;right:20px;';
          break;
        case 'top-center':
          positionStyle = 'top:20px;left:50%;transform:translateX(-50%);';
          break;
        case 'bottom-left':
          positionStyle = 'bottom:20px;left:20px;';
          break;
        case 'bottom-right':
          positionStyle = 'bottom:20px;right:20px;';
          break;
        case 'bottom-center':
          positionStyle = 'bottom:20px;left:50%;transform:translateX(-50%);';
          break;
        default:
          positionStyle = 'top:20px;right:20px;';
      }
      
      // Notification type styling
      const type = settings.type || 'info';
      let typeStyle = '';
      
      switch (type) {
        case 'success':
          typeStyle = 'background:#10b981;color:white;';
          break;
        case 'error':
          typeStyle = 'background:#ef4444;color:white;';
          break;
        case 'warning':
          typeStyle = 'background:#f59e0b;color:white;';
          break;
        case 'info':
        default:
          typeStyle = 'background:#3b82f6;color:white;';
      }
      
      notification.style.cssText = `
        position:fixed;
        ${positionStyle}
        ${typeStyle}
        padding:12px 16px;
        border-radius:8px;
        box-shadow:0 4px 12px rgba(0,0,0,0.15);
        z-index:999999;
        max-width:350px;
        min-width:250px;
        font-family:system-ui,-apple-system,sans-serif;
        font-size:14px;
        line-height:1.4;
        display:flex;
        align-items:center;
        justify-content:space-between;
        animation:seenticsSlideIn 0.3s ease-out;
      `;
      
      // Add animation keyframes if not already present
      if (!document.querySelector('#seentics-notification-styles')) {
        const style = document.createElement('style');
        style.id = 'seentics-notification-styles';
        style.textContent = `
          @keyframes seenticsSlideIn {
            from {
              opacity: 0;
              transform: translateY(-10px) ${position.includes('center') ? 'translateX(-50%)' : ''};
            }
            to {
              opacity: 1;
              transform: translateY(0) ${position.includes('center') ? 'translateX(-50%)' : ''};
            }
          }
          @keyframes seenticsSlideOut {
            from {
              opacity: 1;
              transform: translateY(0) ${position.includes('center') ? 'translateX(-50%)' : ''};
            }
            to {
              opacity: 0;
              transform: translateY(-10px) ${position.includes('center') ? 'translateX(-50%)' : ''};
            }
          }
        `;
        document.head.appendChild(style);
      }
      
      // Message content
      const content = document.createElement('span');
      content.textContent = settings.message;
      content.style.cssText = 'flex:1;margin-right:8px;';
      notification.appendChild(content);
      
      // Close button
      const closeBtn = document.createElement('button');
      closeBtn.innerHTML = '×';
      closeBtn.style.cssText = 'border:none;background:none;color:inherit;font-size:18px;cursor:pointer;padding:0;margin-left:8px;opacity:0.8;';
      closeBtn.onclick = () => this._removeNotification(notification);
      notification.appendChild(closeBtn);
      
      document.body.appendChild(notification);
      
      // Auto-dismiss after duration (default 5 seconds)
      const duration = settings.duration || 5000;
      if (duration > 0) {
        setTimeout(() => this._removeNotification(notification), duration);
      }
    },

    _removeNotification(notification) {
      if (!notification || !notification.parentNode) return;
      
      notification.style.animation = 'seenticsSlideOut 0.3s ease-in';
      setTimeout(() => {
        if (notification.parentNode) {
          notification.parentNode.removeChild(notification);
        }
      }, 300);
=======
    _executeWebhook(settings) {
      if (!settings.webhookUrl) return;
      
      const payload = {
        siteId: this.siteId,
        visitorId: this.visitorId,
        sessionId: this.sessionId,
        timestamp: new Date().toISOString(),
        url: window.location.href,
        userAgent: navigator.userAgent,
        ...(settings.webhookData || {})
      };
      
      fetch(settings.webhookUrl, {
        method: settings.webhookMethod || 'POST',
        headers: {
          'Content-Type': 'application/json',
          ...(settings.webhookHeaders || {})
        },
        body: JSON.stringify(payload),
        keepalive: true
      }).catch(error => console.warn('[Seentics] Webhook failed:', error));
>>>>>>> 03930e09
    },

    _trackEvent(workflow, node, eventType, options = {}) {
      const payload = {
        website_id: this.siteId,
        visitor_id: this.visitorId,
        session_id: this.sessionId,
        event_type: 'workflow_analytics',
        workflow_id: workflow.id,
        workflow_name: workflow.name || 'Unnamed Workflow',
        node_id: node?.id || null,
        node_title: node?.data?.title || null,
        analytics_event_type: eventType,
        timestamp: new Date().toISOString(),
        ...options
      };
      
      // Send workflow analytics only to workflow service
      this.analytics.addEvent(payload);
    },

    destroy() {
      this.timers.forEach(timer => clearTimeout(timer));
      this.timers.clear();
      
      this.listeners.forEach(cleanup => cleanup());
      this.listeners.clear();
      
      if (this.analytics) this.analytics.destroy();
    }
  };

  // Global exposure
  window.seentics = window.seentics || {};
  window.seentics.workflowTracker = workflowTracker;

  // Auto-initialize
  if (window.SEENTICS_SITE_ID) {
    workflowTracker.init(window.SEENTICS_SITE_ID);
  }

  // Global funnel trigger
  window.triggerFunnelEvent = (funnelId, eventType, stepIndex = 0, data = {}) => {
    document.dispatchEvent(new CustomEvent('seentics:funnel-event', {
      detail: { funnel_id: funnelId, event_type: eventType, step_index: stepIndex, ...data }
    }));
  };

})();<|MERGE_RESOLUTION|>--- conflicted
+++ resolved
@@ -544,7 +544,6 @@
       document.body.appendChild(banner);
     },
 
-<<<<<<< HEAD
     _showNotification(settings) {
       if (!settings.message) return;
       
@@ -676,30 +675,6 @@
           notification.parentNode.removeChild(notification);
         }
       }, 300);
-=======
-    _executeWebhook(settings) {
-      if (!settings.webhookUrl) return;
-      
-      const payload = {
-        siteId: this.siteId,
-        visitorId: this.visitorId,
-        sessionId: this.sessionId,
-        timestamp: new Date().toISOString(),
-        url: window.location.href,
-        userAgent: navigator.userAgent,
-        ...(settings.webhookData || {})
-      };
-      
-      fetch(settings.webhookUrl, {
-        method: settings.webhookMethod || 'POST',
-        headers: {
-          'Content-Type': 'application/json',
-          ...(settings.webhookHeaders || {})
-        },
-        body: JSON.stringify(payload),
-        keepalive: true
-      }).catch(error => console.warn('[Seentics] Webhook failed:', error));
->>>>>>> 03930e09
     },
 
     _trackEvent(workflow, node, eventType, options = {}) {
